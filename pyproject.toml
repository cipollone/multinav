[tool.poetry]
name = "multinav"
version = "0.1.0"
description = "A Python project template."
authors = ["MarcoFavorito <marco.favorito@gmail.com>"]
license = "GPL-3.0-or-later"

[tool.poetry.dependencies]
python = "^3.7"
gym = "^0.17.3"
numpy = "^1.19.4"
graphviz = "^0.15"
Pillow = "^8.0.1"
matplotlib = "^3.3.3"
stable-baselines = "^2.10.1"
tensorflow = "1.15.3"
sympy = "^1.7"
<<<<<<< HEAD
flloat = "0.2.0"
=======
seaborn = "^0.11.0"
>>>>>>> 514e5ec4

[tool.poetry.dev-dependencies]
pytest = "^6.0.1"
pytest-cov = "^2.10.1"
pytest-randomly = "^3.4.1"
tox = "^3.19.0"
codecov = "^2.1.9"
black = "==20.8b1"
mypy = "^0.782"
isort = "^5.4.2"
flake8 = "^3.8.3"
flake8-docstrings = "^1.5.0"
flake8-bugbear = "^20.1.4"
flake8-eradicate = "^0.4.0"
flake8-isort = "^4.0.0"
pylint = "^2.6.0"
safety = "^1.9.0"
vulture = "^2.1"
bandit = "^1.6.2"
mkdocs = "^1.1.2"
markdown_include = "^0.6.0"
mkdocs-material = "^5.5.11"
ipython = "^7.18.1"
jupyter = "^1.0.0"
mknotebooks = "^0.6.0"
markdown = "3.2.2"

[build-system]
requires = ["poetry>=0.12"]
build-backend = "poetry.masonry.api"<|MERGE_RESOLUTION|>--- conflicted
+++ resolved
@@ -15,11 +15,8 @@
 stable-baselines = "^2.10.1"
 tensorflow = "1.15.3"
 sympy = "^1.7"
-<<<<<<< HEAD
 flloat = "0.2.0"
-=======
 seaborn = "^0.11.0"
->>>>>>> 514e5ec4
 
 [tool.poetry.dev-dependencies]
 pytest = "^6.0.1"
