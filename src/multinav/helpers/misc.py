--- conflicted
+++ resolved
@@ -1,90 +1,9 @@
 """Misc helpers."""
-<<<<<<< HEAD
-
-import os
-import shutil
-
-
-# Output base dir
-output_base = "outputs"
-
-
-def prepare_directories(
-    env_name, resuming=False, args=None, no_create=False
-):
-    """Prepare the directories where weights and logs are saved.
-
-    Just to know the output paths, call this function with `no_create=True`.
-
-    :param env_name: the actual paths are a composition of `output_base` and
-        `env_name`.
-    :param resuming: if true, the directories are not deleted.
-    :param args: argsparse.Namespace of arguments. If given, this is saved
-        to 'args' file inside the log directory.
-    :param no_create: do not touch the files; just return the current paths
-        (implies resuming).
-    :return: two paths, respectively for models and logs.
-    """
-
-    if no_create:
-        resuming = True
-
-    # Choose diretories
-    models_path = os.path.join(output_base, env_name, "models")
-    logs_path = os.path.join(output_base, env_name, "logs")
-    dirs = (models_path, logs_path)
-
-    # Delete old ones
-    if not resuming:
-        if any(os.path.exists(d) for d in dirs):
-            print(
-                "Old logs and models will be deleted. Continue (Y/n)? ",
-                end="")
-            c = input()
-            if c not in ("y", "Y", ""):
-                quit()
-
-        # New
-        for d in dirs:
-            if os.path.exists(d):
-                shutil.rmtree(d)
-            os.makedirs(d)
-
-    # Logs and models for the same run are saved in
-    #   directories with increasing numbers
-    i = 0
-    while (
-        os.path.exists(os.path.join(logs_path, str(i))) or
-        os.path.exists(os.path.join(models_path, str(i)))
-    ):
-        i += 1
-
-    # Should i return the current?
-    if no_create:
-        last_model_path = os.path.join(models_path, str(i-1))
-        last_log_path = os.path.join(logs_path, str(i-1))
-        if (
-            i == 0 or not os.path.exists(last_log_path) or
-            not os.path.exists(last_model_path)
-        ):
-            raise RuntimeError("Dirs should be created first")
-        return (last_model_path, last_log_path)
-
-    # New dirs
-    model_path = os.path.join(models_path, str(i))
-    log_path = os.path.join(logs_path, str(i))
-    os.mkdir(model_path)
-    os.mkdir(log_path)
-
-    # Save arguments
-    if args is not None:
-        raise NotImplementedError("Feature still not used.")
-
-    return (model_path, log_path)
-=======
+
 import multiprocessing
 import os
 import random
+import shutil
 from dataclasses import dataclass, field
 from typing import Any, Callable, Dict, List, Sequence
 
@@ -95,6 +14,10 @@
 from pandas import DataFrame
 
 from multinav.helpers.gym import MyStatsRecorder
+
+
+# Output base dir
+output_base = "outputs"
 
 
 def set_seed(env: gym.Env, seed: int = None):
@@ -243,4 +166,76 @@
             _, stat = p.get()
             stats.append(stat)
         return stats
->>>>>>> 4e4b2e48
+
+
+def prepare_directories(
+    env_name, resuming=False, args=None, no_create=False
+):
+    """Prepare the directories where weights and logs are saved.
+
+    Just to know the output paths, call this function with `no_create=True`.
+
+    :param env_name: the actual paths are a composition of `output_base` and
+        `env_name`.
+    :param resuming: if true, the directories are not deleted.
+    :param args: argsparse.Namespace of arguments. If given, this is saved
+        to 'args' file inside the log directory.
+    :param no_create: do not touch the files; just return the current paths
+        (implies resuming).
+    :return: two paths, respectively for models and logs.
+    """
+    if no_create:
+        resuming = True
+
+    # Choose diretories
+    models_path = os.path.join(output_base, env_name, "models")
+    logs_path = os.path.join(output_base, env_name, "logs")
+    dirs = (models_path, logs_path)
+
+    # Delete old ones
+    if not resuming:
+        if any(os.path.exists(d) for d in dirs):
+            print(
+                "Old logs and models will be deleted. Continue (Y/n)? ",
+                end="")
+            c = input()
+            if c not in ("y", "Y", ""):
+                quit()
+
+        # New
+        for d in dirs:
+            if os.path.exists(d):
+                shutil.rmtree(d)
+            os.makedirs(d)
+
+    # Logs and models for the same run are saved in
+    #   directories with increasing numbers
+    i = 0
+    while (
+        os.path.exists(os.path.join(logs_path, str(i))) or
+        os.path.exists(os.path.join(models_path, str(i)))
+    ):
+        i += 1
+
+    # Should i return the current?
+    if no_create:
+        last_model_path = os.path.join(models_path, str(i-1))
+        last_log_path = os.path.join(logs_path, str(i-1))
+        if (
+            i == 0 or not os.path.exists(last_log_path) or
+            not os.path.exists(last_model_path)
+        ):
+            raise RuntimeError("Dirs should be created first")
+        return (last_model_path, last_log_path)
+
+    # New dirs
+    model_path = os.path.join(models_path, str(i))
+    log_path = os.path.join(logs_path, str(i))
+    os.mkdir(model_path)
+    os.mkdir(log_path)
+
+    # Save arguments
+    if args is not None:
+        raise NotImplementedError("Feature still not used.")
+
+    return (model_path, log_path)